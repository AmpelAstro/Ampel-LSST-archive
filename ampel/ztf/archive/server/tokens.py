from functools import cached_property
import sqlalchemy
from ampel.ztf.archive.ArchiveDB import ArchiveDB, select
from typing import Any, List
import jwt

from pydantic import BaseModel, ValidationError
from fastapi import APIRouter, Depends, status, HTTPException
from fastapi.security import HTTPBearer
from fastapi.security.http import HTTPAuthorizationCredentials

from .settings import settings
from .db import get_archive

user_bearer = HTTPBearer(scheme_name="Ampel API token")
token_bearer = HTTPBearer(scheme_name="ZTF archive access token")


class User(BaseModel):

    name: str
    orgs: List[str]
    teams: List[str]

    @property
    def identities(self) -> List[str]:
        return [self.name] + self.orgs + self.teams


class TokenRequest(BaseModel):
    token: str


async def get_user(auth: HTTPAuthorizationCredentials = Depends(user_bearer)) -> User:
    credentials_exception = HTTPException(
        status_code=status.HTTP_401_UNAUTHORIZED,
        detail="Could not validate credentials",
        headers={"WWW-Authenticate": "Bearer"},
    )
    try:
        payload = jwt.decode(
            auth.credentials,
            settings.jwt_secret_key,
            algorithms=[settings.jwt_algorithm],
        )
        try:
            token_data = User(**payload)
            if not settings.allowed_identities.intersection(token_data.identities):
                raise HTTPException(status_code=status.HTTP_403_FORBIDDEN)
            return token_data
        except ValidationError:
            raise credentials_exception
    except jwt.PyJWTError:
        raise credentials_exception


def find_access_token(db: ArchiveDB, token: str) -> Any:
    Token = db._meta.tables["access_token"]
<<<<<<< HEAD
    try:
        with db._engine.connect() as conn:
            try:
                cursor = conn.execute(
                    select([Token.c.token_id]).where(Token.c.token == token).limit(1)
                )
            except sqlalchemy.exc.DataError:
                # e.g. invalid input syntax for type uuid
                return False
            return bool(cursor.fetchone())
    except sqlalchemy.exc.TimeoutError as exc:
        raise HTTPException(status_code=status.HTTP_503_SERVICE_UNAVAILABLE, detail=str(exc))
=======
    with db._engine.connect() as conn:
        try:
            cursor = conn.execute(
                select([Token.c.token_id, Token.c.role]).where(Token.c.token == token).limit(1)
            )
        except sqlalchemy.exc.DataError:
            # e.g. invalid input syntax for type uuid
            return None
        return cursor.fetchone()
>>>>>>> a36fc41b


async def verify_access_token(
    auth: HTTPAuthorizationCredentials = Depends(token_bearer), db=Depends(get_archive)
) -> bool:
    if not find_access_token(db, auth.credentials):
        raise HTTPException(
            status_code=status.HTTP_401_UNAUTHORIZED,
            detail="Could not validate credentials",
            headers={"WWW-Authenticate": "Bearer"},
        )
    return True

async def verify_write_token(
    auth: HTTPAuthorizationCredentials = Depends(token_bearer), db=Depends(get_archive)
) -> bool:
    if not (token := find_access_token(db, auth.credentials)):
        raise HTTPException(
            status_code=status.HTTP_401_UNAUTHORIZED,
            detail="Could not validate credentials",
            headers={"WWW-Authenticate": "Bearer"},
        )
    elif token["role"] != "writer":
        raise HTTPException(
            status_code=status.HTTP_403_FORBIDDEN,
            detail="Access denied",
            headers={"WWW-Authenticate": "Bearer"},
        )
    return True


router = APIRouter(tags=["tokens"])


@router.post("/", status_code=status.HTTP_201_CREATED)
def create_token(user: User = Depends(get_user), db: ArchiveDB = Depends(get_archive)):
    Token = db._meta.tables["access_token"]
    with db._engine.connect() as conn:
        cursor = conn.execute(
            Token.insert({"owner": user.name}).returning(Token.c.token)
        )
        return cursor.fetchone()["token"]


@router.get("/")
def list_tokens(user: User = Depends(get_user), db: ArchiveDB = Depends(get_archive)):
    Token = db._meta.tables["access_token"]
    with db._engine.connect() as conn:
        cursor = conn.execute(Token.select().where(Token.c.owner == user.name))
        return cursor.fetchall()


@router.get("/{token_id}")
def get_token(
    token_id: int, user: User = Depends(get_user), db: ArchiveDB = Depends(get_archive)
):
    Token = db._meta.tables["access_token"]
    with db._engine.connect() as conn:
        cursor = conn.execute(
            Token.select().where(
                Token.c.token_id == token_id and Token.c.owner == user.name
            )
        )
        if result := cursor.fetchone():
            return result
        else:
            raise HTTPException(status_code=status.HTTP_404_NOT_FOUND)


@router.delete("/{token_id}", status_code=status.HTTP_204_NO_CONTENT)
def delete_token(
    token_id: int, user: User = Depends(get_user), db: ArchiveDB = Depends(get_archive)
):
    Token = db._meta.tables["access_token"]
    with db._engine.connect() as conn:
        cursor = conn.execute(
            Token.delete().where(
                Token.c.token_id == token_id and Token.c.owner == user.name
            )
        )
        if cursor.rowcount == 0:
            raise HTTPException(status_code=status.HTTP_404_NOT_FOUND)<|MERGE_RESOLUTION|>--- conflicted
+++ resolved
@@ -56,30 +56,18 @@
 
 def find_access_token(db: ArchiveDB, token: str) -> Any:
     Token = db._meta.tables["access_token"]
-<<<<<<< HEAD
     try:
         with db._engine.connect() as conn:
             try:
                 cursor = conn.execute(
-                    select([Token.c.token_id]).where(Token.c.token == token).limit(1)
+                    select([Token.c.token_id, Token.c.role]).where(Token.c.token == token).limit(1)
                 )
             except sqlalchemy.exc.DataError:
                 # e.g. invalid input syntax for type uuid
-                return False
-            return bool(cursor.fetchone())
+                return None
+            return cursor.fetchone()
     except sqlalchemy.exc.TimeoutError as exc:
         raise HTTPException(status_code=status.HTTP_503_SERVICE_UNAVAILABLE, detail=str(exc))
-=======
-    with db._engine.connect() as conn:
-        try:
-            cursor = conn.execute(
-                select([Token.c.token_id, Token.c.role]).where(Token.c.token == token).limit(1)
-            )
-        except sqlalchemy.exc.DataError:
-            # e.g. invalid input syntax for type uuid
-            return None
-        return cursor.fetchone()
->>>>>>> a36fc41b
 
 
 async def verify_access_token(
