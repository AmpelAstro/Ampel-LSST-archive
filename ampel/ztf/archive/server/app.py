import base64
import io
import time
import hashlib
import json
from urllib.parse import urlsplit
from ampel.ztf.archive.server.cutouts import extract_alert, pack_records, repack_alert
from ampel.ztf.t0.ArchiveUpdater import ArchiveUpdater
from pydantic.fields import Field
import sqlalchemy
from ampel.ztf.archive.server.models import AlertChunk
import secrets
import fastavro
from base64 import b64encode
<<<<<<< HEAD
from typing import List, Literal, Optional, Union
=======
from typing import TYPE_CHECKING, Any, List, Literal, Optional
>>>>>>> a36fc41b

from fastapi import FastAPI, Depends, Request, Query, HTTPException, status
from fastapi.encoders import jsonable_encoder
from fastapi.middleware.gzip import GZipMiddleware
from fastapi.middleware.cors import CORSMiddleware
from fastapi.security import HTTPBasic, HTTPBasicCredentials
from fastapi.concurrency import run_in_threadpool

from .settings import settings
from .db import get_archive, get_archive_updater
from .s3 import get_object, get_range, get_s3_bucket, get_url_for_key
from .tokens import router as token_router, verify_access_token, verify_write_token
from .models import (
    Alert,
    AlertChunk,
    AlertCutouts,
    AlertQuery,
    HEALpixMapQuery,
    HEALpixRegionQuery,
    StreamDescription,
    Topic,
    TopicDescription,
    TopicQuery,
)
from ampel.ztf.archive.ArchiveDB import ArchiveDB, GroupNotFoundError
from ampel.ztf.archive.server.skymap import deres

if TYPE_CHECKING:
    from mypy_boto3_s3.service_resource import Bucket


DESCRIPTION = """
Query ZTF alerts issued by IPAC

## Authorization

Some endpoints require an authorization token.
You can create a *ZTF archive access token* using the "Archive tokens" tab on the [Ampel dashboard](https://ampel.zeuthen.desy.de/live/dashboard/tokens).
These tokens are persistent, and associated with your GitHub username.
"""

app = FastAPI(
    title="ZTF Alert Archive Service",
    description=DESCRIPTION,
    version="2.1.0",
    root_path=settings.root_path,
    openapi_tags=[
        {"name": "alerts", "description": "Retrieve alerts"},
        {
            "name": "photopoints",
            "description": "Retrieve de-duplicated detections and upper limits",
        },
        {"name": "cutouts", "description": "Retrieve image cutouts for alerts"},
        {"name": "search", "description": "Search for alerts"},
        {"name": "stream", "description": "Read a result set concurrently"},
        {
            "name": "topic",
            "description": "A topic is a persistent collection of alerts, specified by candidate id. This can be used e.g. to store a pre-selected sample of alerts for analysis.",
        },
        {
            "name": "tokens",
            "description": "Manage persistent authentication tokens",
            "externalDocs": {
                "description": "Authentication dashboard",
                "url": "https://ampel.zeuthen.desy.de/live/dashboard/tokens",
            },
        },
    ],
)

app.add_middleware(GZipMiddleware, minimum_size=1000)
app.add_middleware(
    CORSMiddleware,
    allow_origins=["http://localhost:8080"],
    allow_credentials=True,
    allow_methods=["*"],
    allow_headers=["*"],
)

app.include_router(token_router, prefix="/tokens")


@app.get(
    "/alert/{candid}",
    tags=["alerts"],
    response_model=Alert,
    response_model_exclude_none=True,
)
def get_alert(
    candid: int,
    with_history: bool = True,
    with_cutouts: bool = False,
    archive: ArchiveDB = Depends(get_archive),
):
    """
    Get a single alert by candidate id.
    """
    return archive.get_alert(
        candid, with_history=with_history, with_cutouts=with_cutouts
    )


# NB: make deserialization depend on write auth to minimize attack surface
async def deserialize_avro_body(
    request: Request, auth: bool = Depends(verify_write_token)
) -> tuple[list[dict[str, Any]], dict[str, Any]]:
    data: bytes = await request.body()
    try:
        reader = fastavro.reader(io.BytesIO(data))
    except ValueError as exc:
        raise HTTPException(
            status.HTTP_422_UNPROCESSABLE_ENTITY, headers={"x-exception": str(exc)}
        )
    try:
        content, schema = list(reader), reader.writer_schema
    except StopIteration as exc:
        raise HTTPException(
            status.HTTP_422_UNPROCESSABLE_ENTITY, headers={"x-exception": str(exc)}
        )
    return content, schema


@app.post(
    "/alerts",
    tags=["alerts"],
    response_model_exclude_none=True,
)
def post_alert_chunk(
    content_and_schema: tuple[list[dict[str, Any]], dict[str, Any]] = Depends(
        deserialize_avro_body
    ),
    archive: ArchiveUpdater = Depends(get_archive_updater),
    bucket=Depends(get_s3_bucket),
    auth: bool = Depends(verify_write_token),
):
    alerts, schema = content_and_schema

    blob, ranges = pack_records(alerts, schema)
    key = f'{hashlib.sha256(json.dumps(sorted(alert["candid"] for alert in alerts)).encode("utf-8")).hexdigest()}.avro'
    md5 = base64.b64encode(hashlib.md5(blob).digest()).decode("utf-8")

    s3_response = bucket.Object(key).put(
        Body=blob,
        ContentMD5=md5,
        Metadata={"schema-name": schema["name"], "schema-version": schema["version"]},
    )
    assert 200 <= s3_response["ResponseMetadata"]["HTTPStatusCode"] < 300

    archive.insert_alert_chunk(
        alerts, schema, archive_uri=get_url_for_key(bucket, key), ranges=ranges
    )


@app.get("/alert/{candid}/cutouts", tags=["cutouts"], response_model=AlertCutouts)
def get_cutouts(
    candid: int,
    db: ArchiveDB = Depends(get_archive),
    bucket=Depends(get_s3_bucket),
    auth: bool = Depends(verify_access_token),
):
    try:
        uri, start, end = db.get_archive_segment(candid)
    except (ValueError, TypeError):
        raise HTTPException(status_code=404)
    path = urlsplit(uri).path.split("/")
    assert path[-2] == bucket.name
    try:
        alert = extract_alert(candid, *get_range(bucket, path[-1], start, end))
    except KeyError as err:
        raise HTTPException(status_code=404) from err
    return {
        "candid": alert["candid"],
        **{
            k[6:].lower(): b64encode(v["stampData"])
            for k, v in alert.items()
            if k.startswith("cutout")
        },
    }


@app.put(
    "/alert/{candid}/cutouts",
    tags=["alerts"],
    response_model_exclude_none=True,
)
def put_alert(
    candid: int,
    content: AlertCutouts,
    s3=Depends(get_s3_bucket),
    auth: bool = Depends(verify_write_token),
):
    s3.put_object(
        Key=f"{candid}.avro",
        Body=repack_alert(
            {
                "candid": candid,
                **{
                    f"cutout{kind.capitalize()}": {
                        "fileName": "",
                        "stampData": base64.b64decode(payload),
                    }
                    for kind, payload in content.dict().items()
                },
            }
        ),
    )


@app.get(
    "/object/{objectId}/alerts",
    tags=["alerts"],
    response_model=List[Alert],
    response_model_exclude_none=True,
)
def get_alerts_for_object(
    objectId: str = Field(..., description="ZTF object name"),
    jd_start: Optional[float] = Query(
        None, description="minimum Julian Date of observation"
    ),
    jd_end: Optional[float] = Query(
        None, description="maximum Julian Date of observation"
    ),
    with_history: bool = Query(
        False, description="Include previous detections and upper limits"
    ),
    with_cutouts: bool = Query(
        False, description="Include image cutouts (if available)"
    ),
    archive: ArchiveDB = Depends(get_archive),
    auth: bool = Depends(verify_access_token),
):
    """
    Get all alerts for the given object.
    """
    return archive.get_alerts_for_object(
        objectId,
        jd_start=jd_start,
        jd_end=jd_end,
        with_history=with_history,
        with_cutouts=with_cutouts,
    )


@app.get(
    "/object/{objectId}/photopoints",
    tags=["photopoints"],
    response_model=Alert,
    response_model_exclude_none=True,
)
def get_photopoints_for_object(
    objectId: str = Field(..., description="ZTF object name"),
    programid: Optional[Literal[1, 2, 3]] = Query(
        None, description="ZTF observing program for which to return photopoints"
    ),
    jd_start: Optional[float] = Query(
        None, description="minimum Julian Date of observation"
    ),
    jd_end: Optional[float] = Query(
        None, description="maximum Julian Date of observation"
    ),
    archive: ArchiveDB = Depends(get_archive),
    auth: bool = Depends(verify_access_token),
):
    """
    Get all detections and upper limits for the given object, consolidated into
    a single alert packet.
    """
    return archive.get_photopoints_for_object(
        objectId, programid=programid, jd_start=jd_start, jd_end=jd_end
    )


@app.get(
    "/alerts/time_range",
    tags=["search"],
    response_model=AlertChunk,
    response_model_exclude_none=True,
)
def get_alerts_in_time_range(
    jd_start: float = Query(..., description="Earliest observation jd"),
    jd_end: float = Query(..., description="Latest observation jd"),
    programid: Optional[int] = None,
    with_history: bool = False,
    with_cutouts: bool = False,
    chunk_size: int = Query(
        100, gt=0, lte=10000, description="Number of alerts to return per page"
    ),
    resume_token: Optional[str] = Query(
        None,
        description="Identifier of a previous query to continue. This token expires after 24 hours.",
    ),
    archive: ArchiveDB = Depends(get_archive),
    auth: bool = Depends(verify_access_token),
) -> AlertChunk:
    if resume_token is None:
        resume_token = secrets.token_urlsafe(32)
    chunk = list(
        archive.get_alerts_in_time_range(
            jd_start=jd_start,
            jd_end=jd_end,
            programid=programid,
            with_history=with_history,
            with_cutouts=with_cutouts,
            group_name=resume_token,
            block_size=chunk_size,
            max_blocks=1,
        )
    )
    return AlertChunk(
        resume_token=resume_token,
        chunk_size=chunk_size,
        chunks_remaining=archive.get_remaining_chunks(resume_token),
        alerts=chunk,
    )


@app.get(
    "/alerts/cone_search",
    tags=["search"],
    response_model=AlertChunk,
    response_model_exclude_none=True,
)
def get_alerts_in_cone(
    ra: float = Query(
        ..., description="Right ascension of field center in degrees (J2000)"
    ),
    dec: float = Query(
        ..., description="Declination of field center in degrees (J2000)"
    ),
    radius: float = Query(..., description="radius of search field in degrees"),
    jd_start: float = Query(..., description="Earliest observation jd"),
    jd_end: float = Query(..., description="Latest observation jd"),
    programid: Optional[int] = None,
    latest: bool = Query(
        False, description="Return only the latest alert for each objectId"
    ),
    with_history: bool = False,
    with_cutouts: bool = False,
    chunk_size: int = Query(
        100, gt=0, lte=10000, description="Number of alerts to return per page"
    ),
    resume_token: Optional[str] = Query(
        None,
        description="Identifier of a previous query to continue. This token expires after 24 hours.",
    ),
    archive: ArchiveDB = Depends(get_archive),
    auth: bool = Depends(verify_access_token),
) -> AlertChunk:
    if resume_token is None:
        resume_token = secrets.token_urlsafe(32)
    chunk = list(
        archive.get_alerts_in_cone(
            ra=ra,
            dec=dec,
            radius=radius,
            jd_start=jd_start,
            jd_end=jd_end,
            latest=latest,
            programid=programid,
            with_history=with_history,
            with_cutouts=with_cutouts,
            group_name=resume_token,
            block_size=chunk_size,
            max_blocks=1,
        )
    )
    return AlertChunk(
        resume_token=resume_token,
        chunk_size=chunk_size,
        chunks_remaining=archive.get_remaining_chunks(resume_token),
        alerts=chunk,
    )


@app.get(
    "/objects/cone_search",
    tags=["search"],
)
def get_objects_in_cone(
    ra: float = Query(
        ..., description="Right ascension of field center in degrees (J2000)"
    ),
    dec: float = Query(
        ..., description="Declination of field center in degrees (J2000)"
    ),
    radius: float = Query(..., description="radius of search field in degrees"),
    jd_start: float = Query(..., description="Earliest observation jd"),
    jd_end: float = Query(..., description="Latest observation jd"),
    programid: Optional[int] = None,
    archive: ArchiveDB = Depends(get_archive),
    auth: bool = Depends(verify_access_token),
) -> List[str]:
    chunk = list(
        archive.get_objects_in_cone(
            ra=ra,
            dec=dec,
            radius=radius,
            jd_start=jd_start,
            jd_end=jd_end,
            programid=programid,
        )
    )
    return chunk


@app.get(
    "/alerts/healpix",
    tags=["search"],
    response_model=AlertChunk,
    response_model_exclude_none=True,
)
def get_alerts_in_healpix_pixel(
    nside: Literal[
        "1",
        "2",
        "4",
        "8",
        "16",
        "32",
        "64",
        "128",
        "256",
        "512",
        "1024",
        "2048",
        "4096",
        "8192",
    ] = Query("64", description="NSide of (nested) HEALpix grid"),
    ipix: List[int] = Query(..., description="Pixel index"),
    jd_start: float = Query(..., description="Earliest observation jd"),
    jd_end: float = Query(..., description="Latest observation jd"),
    latest: bool = Query(
        False, description="Return only the latest alert for each objectId"
    ),
    with_history: bool = False,
    with_cutouts: bool = False,
    chunk_size: int = Query(
        100, gt=0, lte=10000, description="Number of alerts to return per page"
    ),
    resume_token: Optional[str] = Query(
        None,
        description="Identifier of a previous query to continue. This token expires after 24 hours.",
    ),
    archive: ArchiveDB = Depends(get_archive),
    auth: bool = Depends(verify_access_token),
) -> AlertChunk:
    if resume_token is None:
        resume_token = secrets.token_urlsafe(32)
    chunk = list(
        archive.get_alerts_in_healpix(
            pixels={int(nside): ipix},
            jd_start=jd_start,
            jd_end=jd_end,
            latest=latest,
            with_history=with_history,
            with_cutouts=with_cutouts,
            group_name=resume_token,
            block_size=chunk_size,
            max_blocks=1,
        )
    )
    return AlertChunk(
        resume_token=resume_token,
        chunk_size=chunk_size,
        chunks_remaining=archive.get_remaining_chunks(resume_token),
        alerts=chunk,
    )


@app.post(
    "/alerts/healpix/skymap",
    tags=["search"],
    response_model=AlertChunk,
    response_model_exclude_none=True,
)
def get_alerts_in_healpix_map(
    query: HEALpixMapQuery,
    archive: ArchiveDB = Depends(get_archive),
    auth: bool = Depends(verify_access_token),
) -> AlertChunk:
    resume_token = query.resume_token or secrets.token_urlsafe(32)
    chunk = list(
        archive.get_alerts_in_healpix(
            pixels=deres(query.nside, query.pixels),
            jd_start=query.jd.gt,
            jd_end=query.jd.lt,
            latest=query.latest,
            with_history=query.with_history,
            with_cutouts=query.with_cutouts,
            group_name=resume_token,
            block_size=query.chunk_size,
            max_blocks=1,
        )
    )
    return AlertChunk(
        resume_token=resume_token,
        chunk_size=query.chunk_size,
        chunks_remaining=archive.get_remaining_chunks(resume_token),
        alerts=chunk,
    )


@app.post("/topics/", tags=["topic"], status_code=201)
def create_topic(
    topic: Topic,
    archive: ArchiveDB = Depends(get_archive),
    auth: bool = Depends(verify_access_token),
):
    """
    Create a new persistent collection of alerts
    """
    name = secrets.token_urlsafe()
    try:
        archive.create_topic(name, topic.candids, topic.description)
    except sqlalchemy.exc.IntegrityError:
        raise HTTPException(
            status_code=400,
            detail={
                "msg": "Topic did not match any alerts. Are you sure these are valid candidate ids?",
                "topic": jsonable_encoder(topic),
            },
        )
    return name


@app.get("/topic/{topic}", tags=["topic"], response_model=TopicDescription)
def get_topic(
    topic: str,
    archive: ArchiveDB = Depends(get_archive),
):
    return {"topic": topic, **archive.get_topic_info(topic)}


@app.post(
    "/streams/from_topic",
    tags=["topic", "stream"],
    response_model=StreamDescription,
    status_code=201,
)
def create_stream_from_topic(
    query: TopicQuery,
    archive: ArchiveDB = Depends(get_archive),
):
    """
    Create a stream of alerts from the given persistent topic.  The resulting
    resume_token can be used to read the stream concurrently from multiple clients.
    """
    name = secrets.token_urlsafe()
    try:
        queue_info = archive.create_read_queue_from_topic(
            query.topic,
            name,
            query.chunk_size,
            slice(query.start, query.stop, query.step),
        )
    except GroupNotFoundError:
        raise HTTPException(status_code=404, detail="Topic not found")
    return {
        "resume_token": name,
        "chunk_size": query.chunk_size,
        "chunks": queue_info["chunks"],
    }


@app.post(
    "/streams/from_query",
    tags=["search", "stream"],
    response_model=StreamDescription,
    status_code=201,
)
def create_stream_from_query(
    query: Union[AlertQuery, HEALpixRegionQuery],
    archive: ArchiveDB = Depends(get_archive),
    auth: bool = Depends(verify_access_token),
):
    """
    Create a stream of alerts from the given query. The resulting resume_token
    can be used to read the stream concurrently from multiple clients.
    """
    if isinstance(query, AlertQuery):
        if query.cone:
            condition, order = archive._cone_search_condition(
                ra=query.cone.ra,
                dec=query.cone.dec,
                radius=query.cone.radius,
                programid=query.programid,
                jd_min=query.jd.gt,
                jd_max=query.jd.lt,
            )
        else:
            condition, order = archive._time_range_condition(
                query.programid,
                query.jd.gt,
                query.jd.lt,
            )
    else:
        pixels: dict[int, list[int]] = {}
        for region in query.regions:
            pixels[region.nside] = pixels.get(region.nside, []) + region.pixels
        condition, order = archive._healpix_search_condition(
            pixels=pixels,
            jd_min=query.jd.gt,
            jd_max=query.jd.lt,
            latest=query.latest,
        )

    name = secrets.token_urlsafe(32)
    with archive._engine.connect() as conn:
        group_id, chunks = archive._create_read_queue(
            conn, condition, order, name, query.chunk_size
        )

    return {
        "resume_token": name,
        "chunk_size": query.chunk_size,
        "chunks": chunks,
    }


@app.get(
    "/stream/{resume_token}/chunk",
    tags=["stream"],
    response_model=AlertChunk,
    response_model_exclude_none=True,
)
def stream_get_chunk(
    resume_token: str,
    with_history: bool = True,
    with_cutouts: bool = False,
    archive: ArchiveDB = Depends(get_archive),
):
    """
    Get the next available chunk of alerts from the given stream.
    """
    try:
        chunk = list(
            archive.get_chunk_from_queue(resume_token, with_history, with_cutouts)
        )
    except GroupNotFoundError:
        raise HTTPException(status_code=404, detail="Stream not found")
    return AlertChunk(
        resume_token=resume_token,
        chunks_remaining=archive.get_remaining_chunks(resume_token),
        alerts=chunk,
    )


# If we are mounted under a (non-stripped) prefix path, create a potemkin root
# router and mount the actual root as a sub-application. This has no effect
# other than to prefix the paths of all routes with the root path.
if settings.root_path:
    wrapper = FastAPI()
    wrapper.mount(settings.root_path, app)
    app = wrapper<|MERGE_RESOLUTION|>--- conflicted
+++ resolved
@@ -12,11 +12,7 @@
 import secrets
 import fastavro
 from base64 import b64encode
-<<<<<<< HEAD
-from typing import List, Literal, Optional, Union
-=======
-from typing import TYPE_CHECKING, Any, List, Literal, Optional
->>>>>>> a36fc41b
+from typing import TYPE_CHECKING, Any, List, Literal, Optional, Union
 
 from fastapi import FastAPI, Depends, Request, Query, HTTPException, status
 from fastapi.encoders import jsonable_encoder
