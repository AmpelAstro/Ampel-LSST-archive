--- conflicted
+++ resolved
@@ -15,55 +15,16 @@
       - stable/*
 
 jobs:
-<<<<<<< HEAD
-  test:
-    runs-on: ubuntu-latest
-
-    services:
-      localstack:
-        image: localstack/localstack:0.12.19.1 
-        env:
-          SERVICES: s3
-        ports:
-          - 4566:4566
-
-    steps:
-    - uses: actions/checkout@v2
-    - uses: actions/setup-python@v2
-      with:
-        python-version: 3.9
-    - name: Install dependencies
-      run: |
-        python -m pip install --upgrade poetry
-        poetry install -E server
-    - run: poetry run pytest --cov=ampel --integration
-      env:
-        LOCALSTACK_PORT: 4566
-  
-  mypy:
-    runs-on: ubuntu-latest
-
-    steps:
-    - uses: actions/checkout@v2
-    - uses: actions/setup-python@v2
-      with:
-        python-version: 3.9
-    - name: Install dependencies
-      run: |
-        python -m pip install --upgrade poetry
-        poetry install -E server
-    - run: poetry run mypy --namespace-packages -p ampel
-=======
   ci:
-    uses: AmpelProject/Ampel-interface/.github/workflows/ci.yml@e880b6e4cc9827cb4a85a06d00cb36738d9dda93 # ci-py12-v3
+    uses: AmpelProject/Ampel-interface/.github/workflows/ci.yml@6744df5a70735c261659a10d8819f11f5780ecbd
     secrets:
       PYPI_API_TOKEN: ${{ secrets.PYPI_API_TOKEN }}
     with:
       mongo: false
+      localstack: true
       lint: false
       format: false
       # renovate: datasource=conda depName=conda-forge/python
       python-version: "3.9"
       # renovate: datasource=pypi depName=ruff
-      ruff-version: "0.4.5"
->>>>>>> 9e26c5cd
+      ruff-version: "0.4.5"